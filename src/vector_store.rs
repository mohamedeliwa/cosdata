--- conflicted
+++ resolved
@@ -6,7 +6,7 @@
 use crate::models::identity_collections::IdentitySet;
 use crate::models::kmeans::{concat_vectors, generate_initial_centroids, kmeans, should_continue};
 use crate::models::lazy_load::*;
-use crate::models::meta_persist::store_current_version;
+use crate::models::meta_persist::update_current_version;
 use crate::models::types::*;
 use crate::models::versioning::Hash;
 use crate::quantization::{Quantization, StorageType};
@@ -88,11 +88,7 @@
 ) -> Result<Vec<Option<(VectorId, Vec<(VectorId, MetricResult)>)>>, WaCustomError> {
     let mut results = Vec::new();
 
-<<<<<<< HEAD
-    for lev in 0..dense_index.max_cache_level {
-=======
-    for lev in 0..=vec_store.hnsw_params.clone().get().num_layers {
->>>>>>> b54b7ffb
+    for lev in 0..=dense_index.hnsw_params.clone().get().num_layers {
         let maybe_res = load_vector_id_lsmdb(HNSWLevel(lev), vector_id.clone());
         let neighbors = maybe_res
             .try_get_data(dense_index.cache.clone())
@@ -186,7 +182,7 @@
 ///
 /// # Arguments
 ///
-/// * `vec_store` - An `Arc`-wrapped `VectorStore` instance, which contains the LMDB environment and database for embeddings.
+/// * `dense_index` - An `Arc`-wrapped `DenseIndex` instance, which contains the LMDB environment and database for embeddings.
 /// * `vector_id` - The ID of the vector whose embedding is to be retrieved.
 ///
 /// # Returns
@@ -207,11 +203,11 @@
 /// ```
 /// use std::sync::Arc;
 /// use std::path::Path;
-/// use my_crate::{VectorStore, get_embedding_by_id, RawVectorEmbedding, WaCustomError, VectorId};
+/// use my_crate::{DenseIndex, get_embedding_by_id, RawVectorEmbedding, WaCustomError, VectorId};
 ///
-/// let vec_store = Arc::new(VectorStore::new());
+/// let dense_index = Arc::new(DenseIndex::new());
 /// let vector_id = VectorId::Int(42); // Example vector ID
-/// match get_embedding_by_id(vec_store.clone(), vector_id) {
+/// match get_embedding_by_id(dense_index.clone(), vector_id) {
 ///     Ok(embedding) => println!("Embedding: {:?}", embedding),
 ///     Err(err) => eprintln!("Error retrieving embedding: {:?}", err),
 /// }
@@ -226,11 +222,11 @@
 /// Ensure that the buffer manager and the database are correctly initialized and configured before calling this function.
 /// The function assumes the existence of methods and types like `EmbeddingOffset::deserialize`, `BufferManagerFactory::new`, and `read_embedding` which should be implemented correctly.
 pub fn get_embedding_by_id(
-    vec_store: Arc<VectorStore>,
+    dense_index: Arc<DenseIndex>,
     vector_id: VectorId,
 ) -> Result<RawVectorEmbedding, WaCustomError> {
-    let env = vec_store.lmdb.env.clone();
-    let db = vec_store.lmdb.db.clone();
+    let env = dense_index.lmdb.env.clone();
+    let db = dense_index.lmdb.db.clone();
 
     let txn = env
         .begin_rw_txn()
@@ -247,7 +243,7 @@
 
     let offset = embedding_offset.offset;
     let current_version = embedding_offset.version;
-    let bufman = vec_store.vec_raw_manager.get(&current_version)?;
+    let bufman = dense_index.vec_raw_manager.get(&current_version)?;
     let (embedding, _next) = read_embedding(bufman.clone(), offset)?;
 
     Ok(embedding)
@@ -286,7 +282,7 @@
     Ok((emb, next))
 }
 
-fn auto_config_storage_type(vec_store: Arc<VectorStore>, vectors: &[&[f32]]) {
+fn auto_config_storage_type(dense_index: Arc<DenseIndex>, vectors: &[&[f32]]) {
     let threshold = 0.0;
     let iterations = 32;
 
@@ -316,7 +312,7 @@
         StorageType::UnsignedByte
     };
 
-    vec_store.storage_type.update_shared(storage_type);
+    dense_index.storage_type.update_shared(storage_type);
 }
 
 pub fn insert_embedding(
@@ -406,24 +402,13 @@
         Err(err) => return Err(WaCustomError::DatabaseError(err.to_string())),
     };
 
-<<<<<<< HEAD
-    let version =
-        Hash::from(match txn.get(*db, &"next_version") {
-            Ok(bytes) => u32::from_le_bytes(bytes.try_into().map_err(|e: TryFromSliceError| {
-                WaCustomError::DeserializationError(e.to_string())
-            })?),
-            Err(err) => return Err(WaCustomError::DatabaseError(err.to_string())),
-        });
-    let version_hash = dense_index
-=======
     let embedding_offset = match txn.get(*db, &"next_embedding_offset") {
         Ok(bytes) => EmbeddingOffset::deserialize(bytes)
             .map_err(|e| WaCustomError::DeserializationError(e.to_string()))?,
         Err(err) => return Err(WaCustomError::DatabaseError(err.to_string())),
     };
     let version = embedding_offset.version;
-    let version_hash = vec_store
->>>>>>> b54b7ffb
+    let version_hash = dense_index
         .vcs
         .get_version_hash(&version)
         .map_err(|e| WaCustomError::DatabaseError(e.to_string()))?
@@ -435,9 +420,9 @@
     let mut index = |embeddings: Vec<RawVectorEmbedding>,
                      next_offset: u32|
      -> Result<(), WaCustomError> {
-        let mut quantization_arc = vec_store.quantization_metric.clone();
+        let mut quantization_arc = dense_index.quantization_metric.clone();
         // Set to auto config but is not configured
-        if vec_store.get_auto_config_flag() && !vec_store.get_configured_flag() {
+        if dense_index.get_auto_config_flag() && !dense_index.get_configured_flag() {
             let quantization = quantization_arc.get();
             let mut new_quantization = quantization.clone();
             let vectors: Vec<&[f32]> = embeddings
@@ -446,8 +431,8 @@
                 .collect();
             new_quantization.train(&vectors)?;
             quantization_arc.update(new_quantization);
-            auto_config_storage_type(vec_store.clone(), &vectors);
-            vec_store.set_configured_flag(true);
+            auto_config_storage_type(dense_index.clone(), &vectors);
+            dense_index.set_configured_flag(true);
         }
         let quantization = quantization_arc.get();
         let results: Vec<()> = embeddings
@@ -456,17 +441,11 @@
                 let lp = &dense_index.levels_prob;
                 let iv = get_max_insert_level(rand::random::<f32>().into(), lp.clone());
                 let quantized_vec = Arc::new(
-<<<<<<< HEAD
-                    dense_index
-                        .quantization_metric
-                        .quantize(&raw_emb.raw_vec, dense_index.storage_type)
-=======
                     quantization
                         .quantize(
                             &raw_emb.raw_vec,
-                            vec_store.storage_type.clone().get().clone(),
+                            dense_index.storage_type.clone().get().clone(),
                         )
->>>>>>> b54b7ffb
                         .expect("Quantization failed"),
                 );
                 let prop = ArcShift::new(PropState::Ready(Arc::new(NodeProp {
@@ -483,14 +462,9 @@
                     dense_index.clone(),
                     None,
                     embedding,
-<<<<<<< HEAD
+                    prop,
                     dense_index.root_vec.item.clone().get().clone(),
-                    HNSWLevel(dense_index.max_cache_level),
-=======
-                    prop,
-                    vec_store.root_vec.item.clone().get().clone(),
-                    HNSWLevel(vec_store.hnsw_params.clone().get().num_layers),
->>>>>>> b54b7ffb
+                    HNSWLevel(dense_index.hnsw_params.clone().get().num_layers),
                     HNSWLevel(iv.try_into().unwrap()),
                     version,
                     version_number,
@@ -687,27 +661,12 @@
             ))?,
     );
 
-<<<<<<< HEAD
-    let mut prop_arc = node.prop.clone();
-
-    let prop_state = prop_arc.get();
-
-    if let PropState::Ready(node_prop) = &*prop_state {
-        let prop_location = write_prop_to_file(node_prop, &dense_index.prop_file);
-        node.set_prop_location(prop_location);
-    } else {
-        return Err(WaCustomError::NodeError(
-            "Node prop is not ready".to_string(),
-        ));
-    }
-=======
     if let PropState::Ready(prop) = node.get_prop() {
         if prop.location.is_none() {
-            let location = write_prop_to_file(&prop.id, prop.value.clone(), &vec_store.prop_file)?;
+            let location = write_prop_to_file(&prop.id, prop.value.clone(), &dense_index.prop_file)?;
             node.set_prop_location(location);
         }
     };
->>>>>>> b54b7ffb
 
     for neighbor in node.neighbors.iter() {
         neighbor.1.set_persistence(true);
@@ -726,28 +685,13 @@
     Ok(())
 }
 
-<<<<<<< HEAD
-pub fn _link_prev_version(_prev_loc: Option<u32>, _offset: u32) {
-    // todo , needs to happen in file persist
-}
-
 pub fn auto_commit_transaction(dense_index: Arc<DenseIndex>) -> Result<(), WaCustomError> {
     // Retrieve exec_queue_nodes from dense_index
     let mut exec_queue_nodes_arc = dense_index.exec_queue_nodes.clone();
     let mut exec_queue_nodes = exec_queue_nodes_arc.get().clone();
 
     for node in exec_queue_nodes.iter_mut() {
-        println!("auto_commit_txn");
         persist_node_update_loc(dense_index.index_manager.clone(), node)?;
-=======
-pub fn auto_commit_transaction(vec_store: Arc<VectorStore>) -> Result<(), WaCustomError> {
-    // Retrieve exec_queue_nodes from vec_store
-    let mut exec_queue_nodes_arc = vec_store.exec_queue_nodes.clone();
-    let mut exec_queue_nodes = exec_queue_nodes_arc.get().clone();
-
-    for node in exec_queue_nodes.iter_mut() {
-        persist_node_update_loc(vec_store.index_manager.clone(), node)?;
->>>>>>> b54b7ffb
     }
 
     exec_queue_nodes_arc.update(Vec::new());
@@ -922,16 +866,12 @@
                         .calculate(&fvec, &node_prop.value)?;
 
                     let full_hops = 30;
-<<<<<<< HEAD
-                    if hops <= tapered_total_hops(full_hops, cur_level.0, dense_index.max_cache_level)
-=======
                     if hops
                         <= tapered_total_hops(
                             full_hops,
                             cur_level.0,
-                            vec_store.hnsw_params.clone().get().num_layers,
+                            dense_index.hnsw_params.clone().get().num_layers,
                         )
->>>>>>> b54b7ffb
                     {
                         let mut z = traverse_find_nearest(
                             dense_index.clone(),
@@ -976,13 +916,13 @@
     Ok(nn.into_iter().take(5).collect())
 }
 
-pub fn create_index_in_collection(vec_store: Arc<VectorStore>) -> Result<(), WaCustomError> {
-    let collection_path: Arc<Path> = Path::new(&vec_store.database_name).into();
+pub fn create_index_in_collection(dense_index: Arc<DenseIndex>) -> Result<(), WaCustomError> {
+    let collection_path: Arc<Path> = Path::new(&dense_index.database_name).into();
 
     // TODO(a-rustacean): store the min & max in the `VectorStore` in the collection creation step and use here
     let min = -1.0;
     let max = 1.0;
-    let vec = (0..vec_store.dim)
+    let vec = (0..dense_index.dim)
         .map(|_| {
             let mut rng = thread_rng();
 
@@ -991,11 +931,11 @@
         })
         .collect::<Vec<f32>>();
     let vec_hash = VectorId::Int(-1);
-    let mut quantization_metric_arc = vec_store.quantization_metric.clone();
+    let mut quantization_metric_arc = dense_index.quantization_metric.clone();
     let quantization_metric = quantization_metric_arc.get();
 
     let vector_list =
-        Arc::new(quantization_metric.quantize(&vec, *vec_store.storage_type.clone().get())?);
+        Arc::new(quantization_metric.quantize(&vec, *dense_index.storage_type.clone().get())?);
 
     let prop_file = Arc::new(
         OpenOptions::new()
@@ -1006,7 +946,7 @@
             .map_err(|e| WaCustomError::DatabaseError(e.to_string()))?,
     );
 
-    let hash = vec_store.root_vec.get_current_version();
+    let hash = dense_index.root_vec.get_current_version();
 
     let location = write_prop_to_file(&vec_hash, vector_list.clone(), &prop_file)?;
 
@@ -1031,7 +971,7 @@
     let mut prev: LazyItemRef<MergedNode> = LazyItemRef::from_lazy(root.clone());
 
     let mut nodes = Vec::new();
-    for l in (1..=vec_store.hnsw_params.clone().get().num_layers).rev() {
+    for l in (1..=dense_index.hnsw_params.clone().get().num_layers).rev() {
         let current_node = Arc::new(MergedNode {
             hnsw_level: HNSWLevel(l),
             prop: prop.clone(),
@@ -1053,31 +993,31 @@
     }
 
     for nn in nodes.iter_mut() {
-        persist_node_update_loc(vec_store.index_manager.clone(), &mut nn.item)?;
-    }
-
-    vec_store.index_manager.flush_all()?;
+        persist_node_update_loc(dense_index.index_manager.clone(), &mut nn.item)?;
+    }
+
+    dense_index.index_manager.flush_all()?;
 
     // The whole index is empty now
-    vec_store.root_vec.item.clone().update(root);
-    vec_store.set_auto_config_flag(false);
-    vec_store.set_configured_flag(true);
+    dense_index.root_vec.item.clone().update(root);
+    dense_index.set_auto_config_flag(false);
+    dense_index.set_configured_flag(true);
 
     Ok(())
 }
 
 fn delete_node_update_neighbours(
-    vec_store: Arc<VectorStore>,
+    dense_index: Arc<DenseIndex>,
     item: LazyItem<MergedNode>,
     skipm: HashSet<VectorId>,
     version_id: Hash,
     version_number: u16,
     hnsw_level: HNSWLevel,
 ) -> Result<(), WaCustomError> {
-    let node = item.get_data(vec_store.cache.clone());
+    let node = item.get_data(dense_index.cache.clone());
     for nbr in node.neighbors.iter() {
         let mut skipm = skipm.clone();
-        let nbr_node = nbr.1.get_data(vec_store.cache.clone());
+        let nbr_node = nbr.1.get_data(dense_index.cache.clone());
         let (nbr_id, nbr_vec) = match nbr_node.get_prop() {
             PropState::Ready(prop) => (prop.id.clone(), prop.value.clone()),
             PropState::Pending(_) => {
@@ -1087,18 +1027,18 @@
         };
         skipm.insert(nbr_id);
         let mut nbr_nbrs = traverse_find_nearest(
-            vec_store.clone(),
-            vec_store
+            dense_index.clone(),
+            dense_index
                 .root_vec
                 .item
                 .clone()
                 .get()
-                .get_latest_version(vec_store.cache.clone())
+                .get_latest_version(dense_index.cache.clone())
                 .0,
             nbr_vec,
             0,
             &mut skipm,
-            HNSWLevel(vec_store.hnsw_params.clone().get().num_layers),
+            HNSWLevel(dense_index.hnsw_params.clone().get().num_layers),
             false,
         )?;
 
@@ -1109,8 +1049,8 @@
                 .map(|(node, dist)| EagerLazyItem(dist, node)),
         );
 
-        if let Some(version) = nbr.1.get_version(vec_store.cache.clone(), version_number) {
-            let nbr_current_version_data = version.get_data(vec_store.cache.clone());
+        if let Some(version) = nbr.1.get_version(dense_index.cache.clone(), version_number) {
+            let nbr_current_version_data = version.get_data(dense_index.cache.clone());
             nbr_current_version_data
                 .neighbors
                 .items
@@ -1126,8 +1066,8 @@
                 nbr_node.child.clone(),
             );
             new_neighbours.items.update(nbr_nbrs_set);
-            nbr.1.add_version(vec_store.cache.clone(), new_version);
-            let mut exec_queue = vec_store.exec_queue_nodes.clone();
+            nbr.1.add_version(dense_index.cache.clone(), new_version);
+            let mut exec_queue = dense_index.exec_queue_nodes.clone();
             exec_queue
                 .transactional_update(|queue| {
                     let mut new_queue = queue.clone();
@@ -1141,43 +1081,43 @@
 }
 
 pub fn delete_vector_by_id(
-    vec_store: Arc<VectorStore>,
+    dense_index: Arc<DenseIndex>,
     vector_id: VectorId,
 ) -> Result<(), WaCustomError> {
-    let (current_version, current_version_number) = vec_store
+    let (current_version, current_version_number) = dense_index
         .vcs
         .add_next_version("main")
         .map_err(|e| WaCustomError::DatabaseError(e.to_string()))?;
-    vec_store.set_current_version(current_version);
-    store_current_version(&vec_store.lmdb, current_version)?;
-
-    let vec_raw = get_embedding_by_id(vec_store.clone(), vector_id.clone())?;
-    let quantized = Arc::new(vec_store.quantization_metric.clone().get().quantize(
+    dense_index.set_current_version(current_version);
+    update_current_version(&dense_index.lmdb, current_version)?;
+
+    let vec_raw = get_embedding_by_id(dense_index.clone(), vector_id.clone())?;
+    let quantized = Arc::new(dense_index.quantization_metric.clone().get().quantize(
         &vec_raw.raw_vec,
-        vec_store.storage_type.clone().get().clone(),
+        dense_index.storage_type.clone().get().clone(),
     )?);
     let mut skipm = HashSet::new();
     skipm.insert(vec_raw.hash_vec);
     let items = traverse_find_nearest(
-        vec_store.clone(),
-        vec_store
+        dense_index.clone(),
+        dense_index
             .root_vec
             .item
             .clone()
             .get()
-            .get_latest_version(vec_store.cache.clone())
+            .get_latest_version(dense_index.cache.clone())
             .0,
         quantized,
         0,
         &mut skipm,
-        HNSWLevel(vec_store.hnsw_params.clone().get().num_layers),
+        HNSWLevel(dense_index.hnsw_params.clone().get().num_layers),
         false,
     )?;
 
     let mut maybe_item = None;
 
     for (item, _) in items {
-        let data = item.get_data(vec_store.cache.clone());
+        let data = item.get_data(dense_index.cache.clone());
         let prop = match data.get_prop() {
             PropState::Ready(prop) => prop.id.clone(),
             PropState::Pending(_) => {
@@ -1197,9 +1137,9 @@
         ));
     };
 
-    for level in 0..=vec_store.hnsw_params.clone().get().num_layers {
+    for level in 0..=dense_index.hnsw_params.clone().get().num_layers {
         delete_node_update_neighbours(
-            vec_store.clone(),
+            dense_index.clone(),
             item.clone(),
             skipm.clone(),
             current_version,
@@ -1208,7 +1148,7 @@
         )?;
 
         item = item
-            .get_data(vec_store.cache.clone())
+            .get_data(dense_index.cache.clone())
             .parent
             .clone()
             .item
@@ -1216,17 +1156,17 @@
             .clone();
     }
 
-    auto_commit_transaction(vec_store)?;
+    auto_commit_transaction(dense_index)?;
 
     Ok(())
 }
 
 pub fn delete_vector_by_id_in_transaction(
-    vec_store: Arc<VectorStore>,
+    dense_index: Arc<DenseIndex>,
     vector_id: VectorId,
     transaction_id: Hash,
 ) -> Result<(), WaCustomError> {
-    let version_hash = vec_store
+    let version_hash = dense_index
         .vcs
         .get_version_hash(&transaction_id)
         .map_err(|e| WaCustomError::DatabaseError(e.to_string()))?
@@ -1235,33 +1175,33 @@
         ))?;
     let current_version_number = *version_hash.version as u16;
 
-    let vec_raw = get_embedding_by_id(vec_store.clone(), vector_id.clone())?;
-    let quantized = Arc::new(vec_store.quantization_metric.clone().get().quantize(
+    let vec_raw = get_embedding_by_id(dense_index.clone(), vector_id.clone())?;
+    let quantized = Arc::new(dense_index.quantization_metric.clone().get().quantize(
         &vec_raw.raw_vec,
-        vec_store.storage_type.clone().get().clone(),
+        dense_index.storage_type.clone().get().clone(),
     )?);
     let mut skipm = HashSet::new();
     skipm.insert(vec_raw.hash_vec);
     let items = traverse_find_nearest(
-        vec_store.clone(),
-        vec_store
+        dense_index.clone(),
+        dense_index
             .root_vec
             .item
             .clone()
             .get()
-            .get_latest_version(vec_store.cache.clone())
+            .get_latest_version(dense_index.cache.clone())
             .0,
         quantized,
         0,
         &mut skipm,
-        HNSWLevel(vec_store.hnsw_params.clone().get().num_layers),
+        HNSWLevel(dense_index.hnsw_params.clone().get().num_layers),
         false,
     )?;
 
     let mut maybe_item = None;
 
     for (item, _) in items {
-        let data = item.get_data(vec_store.cache.clone());
+        let data = item.get_data(dense_index.cache.clone());
         let prop = match data.get_prop() {
             PropState::Ready(prop) => prop.id.clone(),
             PropState::Pending(_) => {
@@ -1281,9 +1221,9 @@
         ));
     };
 
-    for level in 0..=vec_store.hnsw_params.clone().get().num_layers {
+    for level in 0..=dense_index.hnsw_params.clone().get().num_layers {
         delete_node_update_neighbours(
-            vec_store.clone(),
+            dense_index.clone(),
             item.clone(),
             skipm.clone(),
             transaction_id,
@@ -1292,7 +1232,7 @@
         )?;
 
         item = item
-            .get_data(vec_store.cache.clone())
+            .get_data(dense_index.cache.clone())
             .parent
             .clone()
             .item
@@ -1300,7 +1240,7 @@
             .clone();
     }
 
-    auto_commit_transaction(vec_store)?;
+    auto_commit_transaction(dense_index)?;
 
     Ok(())
 }
