--- conflicted
+++ resolved
@@ -17,7 +17,6 @@
 pub(crate) async fn create_collection(
     ctx: Arc<AppContext>,
     create_collection_dto: CreateCollectionDto,
-<<<<<<< HEAD
 ) -> Result<CreateCollectionDtoResponse, CollectionsError> {
     let collection = &repo::create_collection(ctx.clone(), create_collection_dto).await?;
 
@@ -29,6 +28,7 @@
             None,
             None,
             5,
+            true
         )
         .await?;
     }
@@ -41,27 +41,6 @@
         name: collection.name.clone(),
         description: collection.description.clone(),
     })
-=======
-) -> Result<Arc<VectorStore>, CollectionsError> {
-    // Define the parameters for init_vector_store
-    let name = create_collection_dto.vector_db_name;
-    let size = create_collection_dto.dimensions as usize;
-    let lower_bound = create_collection_dto.min_val;
-    let upper_bound = create_collection_dto.max_val;
-    let auto_config = true;
-    let num_layers = 5;
-
-    repo::create_vector_store(
-        ctx,
-        name,
-        size,
-        lower_bound,
-        upper_bound,
-        num_layers,
-        auto_config,
-    )
-    .await
->>>>>>> b54b7ffb
 }
 
 pub(crate) async fn get_collections(
