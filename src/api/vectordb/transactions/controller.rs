--- conflicted
+++ resolved
@@ -20,14 +20,6 @@
     Ok(HttpResponse::NoContent().finish())
 }
 
-<<<<<<< HEAD
-pub(crate) async fn abort_transaction(
-    params: web::Path<(String, String)>,
-) -> Result<HttpResponse, TransactionError> {
-    let (collection_id, transaction_id) = params.into_inner();
-    let _ = service::abort_transaction(&collection_id, &transaction_id).await?;
-    Ok(HttpResponse::NoContent().finish())
-=======
 pub(crate) async fn create_vector_in_transaction(
     params: web::Path<(String, u32)>,
     web::Json(create_vector_dto): web::Json<CreateVectorDto>,
@@ -42,5 +34,12 @@
     )
     .await?;
     Ok(HttpResponse::Ok().json(vector))
->>>>>>> d6e384db
+}
+
+pub(crate) async fn abort_transaction(
+    params: web::Path<(String, String)>,
+) -> Result<HttpResponse, TransactionError> {
+    let (collection_id, transaction_id) = params.into_inner();
+    let _ = service::abort_transaction(&collection_id, &transaction_id).await?;
+    Ok(HttpResponse::NoContent().finish())
 }