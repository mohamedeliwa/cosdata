use std::fmt;

use serde::{
    de::{self, Visitor},
    Deserialize, Deserializer, Serialize,
};

use crate::models::rpc::Vector;

<<<<<<< HEAD
#[derive(Deserialize, Serialize, Debug)]
pub(crate) struct CreateDenseVectorDto {
    pub id: VectorIdValue,
    pub values: Vec<f32>,
}

#[derive(Serialize, Debug)]
pub(crate) struct CreateSparseVectorDto {
    pub id: VectorIdValue,
    pub values: Vec<(f32, u32)>,
}

impl<'de> Deserialize<'de> for CreateSparseVectorDto {
    fn deserialize<D>(deserializer: D) -> Result<CreateSparseVectorDto, D::Error>
    where
        D: Deserializer<'de>,
    {
        // A custom visitor to process the deserialization
        struct CreateSparseVectorDtoVisitor;

        impl<'de> Visitor<'de> for CreateSparseVectorDtoVisitor {
            type Value = CreateSparseVectorDto;

            fn expecting(&self, formatter: &mut fmt::Formatter) -> fmt::Result {
                write!(formatter, "struct CreateSparseVectorDto")
            }

            fn visit_map<M>(self, mut map: M) -> Result<CreateSparseVectorDto, M::Error>
            where
                M: de::MapAccess<'de>,
            {
                let mut id = None;
                let mut values: Option<Vec<f32>> = None;
                let mut indices: Option<Vec<u32>> = None;

                while let Some(key) = map.next_key::<String>()? {
                    match key.as_str() {
                        "id" => {
                            if id.is_some() {
                                return Err(de::Error::duplicate_field("id"));
                            }
                            id = Some(map.next_value()?);
                        }
                        "values" => {
                            if values.is_some() {
                                return Err(de::Error::duplicate_field("values"));
                            }
                            values = Some(map.next_value()?);
                        }
                        "indices" => {
                            if indices.is_some() {
                                return Err(de::Error::duplicate_field("indices"));
                            }
                            indices = Some(map.next_value()?);
                        }
                        _ => {
                            return Err(de::Error::unknown_field(
                                key.as_str(),
                                &["id", "values", "indices"],
                            ));
                        }
                    }
                }

                let id = id.ok_or_else(|| de::Error::missing_field("id"))?;
                let values = values.ok_or_else(|| de::Error::missing_field("values"))?;
                let indices = indices.ok_or_else(|| de::Error::missing_field("indices"))?;

                // Combine the values and indices into a Vec<(f32, u32)>
                let values = values
                    .into_iter()
                    .zip(indices.into_iter())
                    .map(|(value, id)| (value, id))
                    .collect();

                Ok(CreateSparseVectorDto { id, values })
            }
        }

        deserializer.deserialize_map(CreateSparseVectorDtoVisitor)
    }
}

#[derive(Deserialize, Serialize, Debug)]
#[serde(rename_all = "lowercase")]
pub(crate) enum CreateVectorDto {
    Dense(CreateDenseVectorDto),
    Sparse(CreateSparseVectorDto),
}

#[derive(Serialize)]
pub(crate) enum CreateVectorResponseDto {
    Dense(CreateDenseVectorDto),
    Sparse(CreateSparseVectorDto),
=======
#[derive(Deserialize)]
pub(crate) struct CreateVectorDto {
    pub id: u64,
    pub values: Vec<f32>,
}

#[derive(Serialize)]
pub(crate) struct CreateVectorResponseDto {
    pub id: u64,
    pub values: Vec<f32>,
    // pub created_at: String
>>>>>>> b8c2e2bd
}

#[derive(Deserialize)]
pub(crate) struct UpdateVectorDto {
    pub values: Vec<f32>,
}

#[derive(Serialize)]
pub(crate) struct UpdateVectorResponseDto {
    pub id: u64,
    pub values: Vec<f32>,
    // pub created_at: String
}

#[derive(Deserialize)]
pub(crate) struct FindSimilarVectorsDto {
    pub vector: Vec<f32>,
    pub k: u64,
}

#[derive(Serialize)]
pub(crate) struct SimilarVector {
    pub id: u64,
    pub score: f32,
}

#[derive(Serialize)]
pub(crate) struct FindSimilarVectorsResponseDto {
    pub results: Vec<SimilarVector>,
}

#[derive(Deserialize)]
pub(crate) struct UpsertDto {
    pub vectors: Vec<Vector>,
}<|MERGE_RESOLUTION|>--- conflicted
+++ resolved
@@ -7,16 +7,15 @@
 
 use crate::models::rpc::Vector;
 
-<<<<<<< HEAD
 #[derive(Deserialize, Serialize, Debug)]
 pub(crate) struct CreateDenseVectorDto {
-    pub id: VectorIdValue,
+    pub id: u64,
     pub values: Vec<f32>,
 }
 
 #[derive(Serialize, Debug)]
 pub(crate) struct CreateSparseVectorDto {
-    pub id: VectorIdValue,
+    pub id: u64,
     pub values: Vec<(f32, u32)>,
 }
 
@@ -102,19 +101,6 @@
 pub(crate) enum CreateVectorResponseDto {
     Dense(CreateDenseVectorDto),
     Sparse(CreateSparseVectorDto),
-=======
-#[derive(Deserialize)]
-pub(crate) struct CreateVectorDto {
-    pub id: u64,
-    pub values: Vec<f32>,
-}
-
-#[derive(Serialize)]
-pub(crate) struct CreateVectorResponseDto {
-    pub id: u64,
-    pub values: Vec<f32>,
-    // pub created_at: String
->>>>>>> b8c2e2bd
 }
 
 #[derive(Deserialize)]
